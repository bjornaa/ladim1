--- conflicted
+++ resolved
@@ -57,14 +57,8 @@
 # 
 
 output_filename = output/pyladim_out.nc
-<<<<<<< HEAD
 output_period = 3
 #output_period_hours = 6
 output_variables = pid, X, Y
-=======
-output_period_hours = 3
-output_variables = X, Y
-
->>>>>>> f912d7d8
 
 
