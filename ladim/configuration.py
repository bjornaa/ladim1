--- conflicted
+++ resolved
@@ -43,22 +43,13 @@
     for name in ['start_time', 'stop_time']:
         config[name] = np.datetime64(
             conf['time_control'][name]).astype('M8[s]')
-<<<<<<< HEAD
-        logging.info('    {:15s}: {}'.format(name, config[name]))
-=======
         logging.info(f'    {name:15s}: {config[name]}')
->>>>>>> aa3aef72
     try:
         config['reference_time'] = np.datetime64(
             conf['time_control']['reference_time']).astype('M8[s]')
     except KeyError:
         config['reference_time'] = config['start_time']
-<<<<<<< HEAD
-    logging.info('    {:15s}: {}'.format(
-        'reference_time', config['reference_time']))
-=======
     logging.info(f'    {"reference_time":15s}: {config["reference_time"]}')
->>>>>>> aa3aef72
 
     # --- Files ---
     logging.info('Configuration: Files')
@@ -169,10 +160,6 @@
     except KeyError:
         output_format = 'NETCDF3_64BIT_OFFSET'
     config['output_format'] = output_format
-<<<<<<< HEAD
-    logging.info('    {:15s}: {}'.format(
-        'output_format', config['output_format']))
-=======
     logging.info(f'    {"output_format":15s}: {config["output_format"]}')
 
     # Skip output of initial state, useful for restart
@@ -182,19 +169,13 @@
         skip_initial = False
     config['skip_initial'] = skip_initial
     logging.info(f"    {'skip_inital':15s}: {skip_initial}")
->>>>>>> aa3aef72
 
     try:
         numrec = conf['output_variables']['numrec']
     except KeyError:
         numrec = 0
     config['output_numrec'] = numrec
-<<<<<<< HEAD
-    logging.info('    {:15s}: {}'.format(
-        'output_numrec', config['output_numrec']))
-=======
     logging.info(f'    {"output_numrec":15s}: {config["output_numrec"]}')
->>>>>>> aa3aef72
 
     outper = np.timedelta64(*tuple(conf['output_variables']['outper']))
     outper = outper.astype('m8[s]').astype('int') // config['dt']
