--- conflicted
+++ resolved
@@ -51,11 +51,6 @@
         config['reference_time'] = config['start_time']
     logging.info('    {:15s}: {}'.format(
         'reference_time', config['reference_time']))
-<<<<<<< HEAD
-=======
-
-
->>>>>>> aecc147d
 
     # --- Files ---
     logging.info('Configuration: Files')
