--- conflicted
+++ resolved
@@ -70,11 +70,7 @@
         pcount = len(state)            # Present number of particles
         pstart = self.instance_count
 
-<<<<<<< HEAD
-        logging.debug("Writing {} particles".format(pcount))
-=======
         logging.debug(f"Writing {pcount} particles")
->>>>>>> c9f48995
 
         tdelta = state.timestamp - self.config['reference_time']
         seconds = tdelta.astype('m8[s]').astype('int')
