--- conflicted
+++ resolved
@@ -75,11 +75,7 @@
 anim = FuncAnimation(fig, animate, frames=num_times, interval=2,
                      repeat=True, repeat_delay=500, blit=True)
 
-<<<<<<< HEAD
-# Save the animation as a video file
-# anim.save("logo.mp4")
-=======
-anim.save('logo.mp4', fps=30, extra_args=['-vcodec', 'libx264'])
->>>>>>> 93b15d2c
+
+# anim.save('logo.mp4', fps=30, extra_args=['-vcodec', 'libx264'])
 
 plt.show()