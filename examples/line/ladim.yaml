--- conflicted
+++ resolved
@@ -6,20 +6,13 @@
 
 time_control:
     # Start and stop of simulation
-<<<<<<< HEAD
-=======
     # start_time: 1989-06-03 09
->>>>>>> aa3aef72
     start_time: 1989-05-24 12:00:00
     # stop_time:  1989-06-15 12:00:00
     stop_time:  1989-06-05T12
     # Reference time for netcdf output
     # by default set to start_time
-<<<<<<< HEAD
-    # reference_time 1989-01-01
-=======
     reference_time: 1970-01-01 00
->>>>>>> aa3aef72
 
 files:
     grid_file             : ../data/ocean_avg_0014.nc
