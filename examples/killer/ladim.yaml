# Configuration file for ladim
#
# Continuous  release example
#


time_control:
    # Start and stop of simulation
<<<<<<< HEAD
    # use an alias &t0 if used again
    start_time: 1989-05-24 12:00:00
    stop_time:  1989-06-15 12:00:00
    # Reference time for netcdf output
    # by default set to start_time
=======
    start_time: 1989-05-24 12:00:00
    stop_time:  1989-06-15 12:00:00
>>>>>>> 3bceb596

files:
    grid_file             : ../data/ocean_avg_0014.nc
    input_file            : ../data/ocean_avg_0014.nc
    particle_release_file : killer.rls
    output_file           : killer.nc

state:
    # pid, X, Y, Z are mandatory and should not be given
    # Ingen, kan bruke [] eller kutte linjen
    ibm_variables: [age]

ibm:
    ibm_module: killer_ibm

particle_release:
    # type = continuous or discrete [default]
    release_type: 'continuous'
    release_frequency: [1, h]
    variables: [release_time, X, Y, Z]
    # Data type [int, float, time], default = float
    release_time: time
    farmid: int
    particle_variables: [release_time]

gridforce:
    module: ladim.gridforce.ROMS
    # mapping: model name -> name in input file
    # velocity: {U: u, V: v}
    # ibm_forcing: {}

output_variables:
    # Output period, format [value, unit], unit = s, m, h, or d
    outper: [3, h]
    # Number of records per file
    # numrec: 20

    # Variable names
    particle: [release_time]
    instance: [pid, X, Y]
    # NetCDF arguments
    release_time:
        ncformat: f8
        long_name: particle release time
        units: seconds since reference_time
    # Få til template over
    pid: {ncformat: i4, long_name: particle identifier}
    X: {ncformat: f4, long_name: particle X-coordinate}
    Y: {ncformat: f4, long_name: particle Y-coordinate}
    Z:
        ncformat: f4
        long_name: particle depth
        standard_name: depth_below_surface
        units: m
        positive: down

numerics:
    # Model time step, [value, unit]
    dt: [1, h]
    # Advection method: options =
    #        EF = Euler-Forward,
    #        RK2, RK4 = Runge-Kutta 2nd or 4th order
    advection: RK2
    # Horizontal diffusion coefficient [m2.s-1]
    #         zero = no diffusion
    diffusion: 0.0<|MERGE_RESOLUTION|>--- conflicted
+++ resolved
@@ -6,16 +6,8 @@
 
 time_control:
     # Start and stop of simulation
-<<<<<<< HEAD
-    # use an alias &t0 if used again
     start_time: 1989-05-24 12:00:00
     stop_time:  1989-06-15 12:00:00
-    # Reference time for netcdf output
-    # by default set to start_time
-=======
-    start_time: 1989-05-24 12:00:00
-    stop_time:  1989-06-15 12:00:00
->>>>>>> 3bceb596
 
 files:
     grid_file             : ../data/ocean_avg_0014.nc
